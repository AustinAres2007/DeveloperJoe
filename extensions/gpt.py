import discord, datetime

from discord.ext import commands
from typing import Union
from joe import DevJoe
from objects import GPTChat, GPTHistory, GPTErrors, GPTConfig, GPTExceptions

yes_no_choice: list[discord.app_commands.Choice] = [
        discord.app_commands.Choice(name="Yes", value="y"),
        discord.app_commands.Choice(name="No", value="n")
]

<<<<<<< HEAD
def in_correct_channel(interaction: discord.Interaction) -> bool:
    return bool(interaction.channel) == True and bool(interaction.channel.guild if interaction.channel else False) and interaction.channel.type in GPTConfig.ALLOWED_INTERACTIONS # type: ignore

def is_member(interaction: discord.Interaction) -> bool:
    return isinstance(interaction.user, discord.Member)

=======
>>>>>>> c035ecf8
class gpt(commands.Cog):

    def __init__(self, client):
        self.client: DevJoe = client
        print(f"{self.__cog_name__} Loaded") 

    @discord.app_commands.command(name="start", description=f"Start a {GPTConfig.BOT_NAME} Session")
    @discord.app_commands.describe(chat_name="The name of the chat you will start. If none is provided, your name and the amount of chats you have so far will be the name.", 
                                   stream_conversation="Weather the user wants the chat to appear gradually. (Like ChatGPT)",
                                   gpt_model="The model being used for the AI (GPT 3 or GPT 4)"
    )
<<<<<<< HEAD
    @discord.app_commands.choices(stream_conversation=yes_no_choice, gpt_model=GPTConfig.MODEL_CHOICES, in_thread=yes_no_choice)
    @discord.app_commands.check(in_correct_channel)
    @discord.app_commands.check(is_member)
    async def start(self, interaction: discord.Interaction, chat_name: Union[str, None]=None, stream_conversation: Union[str, None]=None, gpt_model: Union[str, None]=None, in_thread: Union[str, None]=None):
        actual_model: str = str(gpt_model if isinstance(gpt_model, str) else GPTConfig.DEFAULT_GPT_MODEL)

        async def command():
            try:
                
                actual_choice = True if stream_conversation == "y" else False
                actual_name = chat_name if chat_name else f"{datetime.datetime.now()}-{interaction.user.display_name}"
                chats = self.client.get_user_conversation(interaction.user.id, None, True)
                name = chat_name if chat_name else f"{interaction.user.name}-{len(chats) if isinstance(chats, dict) else '0'}"
                chat_thread: Union[discord.Thread, None] = None

                # Error Checking

                if len(actual_name) > 39:
                    return await interaction.response.send_message("The name of your chat must be less than 40 characters.", ephemeral=False)
                elif isinstance(chats, dict) and name in list(chats):
                    return await interaction.response.send_message(GPTErrors.ConversationErrors.HAS_CONVO, ephemeral=False)
                elif isinstance(chats, dict) and len(chats) > GPTConfig.CHATS_LIMIT:
                    return await interaction.response.send_message(GPTErrors.ConversationErrors.CONVO_LIMIT, ephemeral=False)
                
                # Actual Code


                if interaction.channel and interaction.channel.type == discord.ChannelType.text and in_thread == "y":
                    chat_thread = await interaction.channel.create_thread(name=name, message=None, auto_archive_duration=1440, type=discord.ChannelType.private_thread, reason=f"{interaction.user.id} created a private DeveloperJoe Thread.", invitable=True, slowmode_delay=None) # type: ignore
                    await chat_thread.add_user(interaction.user)
                    await chat_thread.send(f"{interaction.user.mention} Here I am! Feel free to chat privately with me here. I am still processing your chat request. So please wait a few moments.")

                convo = GPTChat.GPTChat(self.client, interaction.user, actual_name, name, actual_model, chat_thread)
                convo.stream = actual_choice

                await interaction.response.defer(ephemeral=False, thinking=True)
                await interaction.followup.send(f"{await convo.start()}\n\n*Conversation Name — {name} | Model — {actual_model} | Thread — {chat_thread.name if chat_thread else 'No thread made.'}*", ephemeral=False)

                self.client.add_conversation(interaction.user, name, convo)
                self.client.set_default_conversation(interaction.user, name)

            except Exception as e:
                await self.client.send_debug_message(interaction, e, self.__cog_name__)
        
        if self.client.get_user_has_permission(interaction.user, actual_model) and interaction.channel: # type: ignore
=======
    @discord.app_commands.choices(stream_conversation=yes_no_choice, gpt_model=GPTConfig.MODEL_CHOICES, in_thread=yes_no_choice, speak_reply=yes_no_choice)
    async def start(self, interaction: discord.Interaction, chat_name: Union[str, None]=None, stream_conversation: Union[str, None]=None, gpt_model: Union[str, None]=None, in_thread: Union[str, None]=None, speak_reply: Union[str, None]=None):
        
        member: discord.Member = self.client.assure_class_is_value(interaction.user, discord.Member)
        channel = discord.TextChannel = self.client.assure_class_is_value(interaction.channel, discord.TextChannel)
        actual_model: str = str(gpt_model if isinstance(gpt_model, str) else GPTConfig.DEFAULT_GPT_MODEL)

        async def command():
            
            actual_choice = True if stream_conversation == "y" else False
            actual_name = chat_name if chat_name else f"{datetime.datetime.now()}-{interaction.user.display_name}"
            chats = self.client.get_all_user_conversations(member)
            name = chat_name if chat_name else f"{interaction.user.name}-{len(chats) if isinstance(chats, dict) else '0'}"
            chat_thread: Union[discord.Thread, None] = None

            # Error Checking

            if len(actual_name) > 39:
                return await interaction.response.send_message("The name of your chat must be less than 40 characters.", ephemeral=False)
            elif isinstance(chats, dict) and name in list(chats):
                return await interaction.response.send_message(GPTErrors.ConversationErrors.HAS_CONVO, ephemeral=False)
            elif isinstance(chats, dict) and len(chats) > GPTConfig.CHATS_LIMIT:
                return await interaction.response.send_message(GPTErrors.ConversationErrors.CONVO_LIMIT, ephemeral=False)
            
            # Actual Code


            if interaction.channel and interaction.channel.type == discord.ChannelType.text and in_thread == "y":
                chat_thread = await channel.create_thread(name=name, message=None, auto_archive_duration=1440, type=discord.ChannelType.private_thread, reason=f"{member.id} created a private DeveloperJoe Thread.", invitable=True, slowmode_delay=None)
                await chat_thread.add_user(member)
                await chat_thread.send(f"{member.mention} Here I am! Feel free to chat privately with me here. I am still processing your chat request. So please wait a few moments.")

            chat_args = (self.client._OPENAI_TOKEN, member, actual_name, actual_choice, name, actual_model, chat_thread)
            convo = GPTChat.GPTChat(*chat_args) if speak_reply != "y" else GPTChat.GPTVoiceChat(*chat_args, voice=member.voice.channel if member.voice else None)
            
            await interaction.response.defer(ephemeral=False, thinking=True)
            await interaction.followup.send(f"{await convo.start()}\n\n*Conversation Name — {name} | Model — {actual_model} | Thread — {chat_thread.name if chat_thread else 'No thread made.'} | Voice — {'Yes' if speak_reply == 'y' else 'No'}*", ephemeral=False)

            self.client.add_conversation(member, name, convo)
            self.client.set_default_conversation(member, name)
    
        if self.client.get_user_has_permission(member, actual_model) and interaction.channel:
>>>>>>> c035ecf8
            return await command()
        await interaction.response.send_message(GPTErrors.ModelErrors.MODEL_LOCKED)
        
    @discord.app_commands.command(name="ask", description=f"Ask {GPTConfig.BOT_NAME} a question.")
    @discord.app_commands.describe(message=f"The query you want to send {GPTConfig.BOT_NAME}", name="The name of the chat you want to interact with. If no name is provided, it will use the default first chat name (Literal number 0)", stream="Weather or not you want the chat to appear overtime.")
    @discord.app_commands.choices(stream=yes_no_choice)
<<<<<<< HEAD
    @discord.app_commands.check(in_correct_channel)
    @discord.app_commands.check(is_member)
=======
>>>>>>> c035ecf8
    async def ask(self, interaction: discord.Interaction, message: str, name: Union[None, str]=None, stream: Union[str, None]=None):
            try:
                member: discord.Member = self.client.assure_class_is_value(interaction.user, discord.Member)
                channel: discord.TextChannel = self.client.assure_class_is_value(interaction.channel, discord.TextChannel)
                name = self.client.manage_defaults(member, name)
                if interaction.channel and interaction.channel.type in GPTConfig.ALLOWED_INTERACTIONS:
                    if isinstance(convo := self.client.get_user_conversation(member, name), GPTChat.GPTChat):
                        if self.client.get_user_has_permission(member, convo.model):

                            header_text = f'{name} | {convo.model}'

                            if stream == "y" or (convo.stream == True and stream != "n"):
                                await interaction.response.send_message("Asking...", ephemeral=False)
                                
                                msg: list[discord.Message] = []
                                reply = convo.ask_stream(message)
                                full_message = f"## {header_text}\n\n"
                                i, start_message_at = 0, 0
                                sendable_portion = "<>"

                                async for t in reply:
                                    i += 1
                                    full_message += t
                                    sendable_portion = full_message[start_message_at * GPTConfig.CHARACTER_LIMIT:((start_message_at + 1) * GPTConfig.CHARACTER_LIMIT)]

                                    if len(full_message) and len(full_message) >= (start_message_at + 1) * GPTConfig.CHARACTER_LIMIT:
                                        if not msg:
                                            await interaction.edit_original_response(content=sendable_portion)
                                            msg.append(await channel.send(":)"))
                                        else:
                                            await msg[-1].edit(content=sendable_portion)
                                            msg.append(await msg[-1].channel.send(":)"))

                                    start_message_at = len(full_message) // GPTConfig.CHARACTER_LIMIT
                                    if i and i % GPTConfig.STREAM_UPDATE_MESSAGE_FREQUENCY == 0:
                                        if not msg:
                                            await interaction.edit_original_response(content=sendable_portion)
                                        else:
                                            await msg[-1].edit(content=sendable_portion)

                                else:
                                    if not msg:
                                        return await interaction.edit_original_response(content=sendable_portion)
                                    return await msg[-1].edit(content=sendable_portion)
                                
                            await interaction.response.defer(ephemeral=False, thinking=True)
                            reply = await convo.ask(message)
                            final_user_reply = f"## {header_text}\n\n{reply}"

                            if len(final_user_reply) > GPTConfig.CHARACTER_LIMIT:
                                file_reply: discord.File = self.client.to_file(final_user_reply, "reply.txt")
                                return await interaction.followup.send(file=file_reply, ephemeral=False)
                            return await interaction.followup.send(final_user_reply, ephemeral=False)
                        
                        else:
                            await interaction.response.send_message(GPTErrors.ModelErrors.MODEL_LOCKED) 
                    else:
                        await interaction.response.send_message(GPTErrors.ConversationErrors.NO_CONVO, ephemeral=False)
                else:
                    await interaction.response.send_message(GPTErrors.ConversationErrors.CANNOT_CONVO, ephemeral=False)
            
            except Exception as e:
                await self.client.send_debug_message(interaction, e, self.__cog_name__) 
                  

    @discord.app_commands.command(name="stop", description=f"Stop a {GPTConfig.BOT_NAME} session.")
    @discord.app_commands.describe(save="If you want to save your transcript.", name="The name of the chat you want to end. This is NOT optional as this is a destructive command.")
    @discord.app_commands.choices(save=[
        discord.app_commands.Choice(name="No, do not save my transcript save.", value="n"),
        discord.app_commands.Choice(name="Yes, please save my transcript.", value="y")
    ])
    async def stop(self, interaction: discord.Interaction, save: discord.app_commands.Choice[str], name: str):
        member: discord.Member = self.client.assure_class_is_value(interaction.user, discord.Member)
        if save.value not in ["n", "y"]:
            return await interaction.response.send_message("You did not pick a save setting. Please pick one from the pre-selected options.", ephemeral=False)
        
        async def func(gpt: GPTChat.GPTChat):
            try:
                with GPTHistory.GPTHistory() as history:
        
<<<<<<< HEAD
                    if self.client.get_user_conversation(interaction.user.id, name, True):
=======
                    if self.client.get_all_user_conversations(member):
>>>>>>> c035ecf8
                        reply = await self.client.get_confirmation(interaction, f'Are you sure you want to end {name}? (Send reply within {GPTConfig.QUERY_TIMEOUT} seconds, and "{GPTConfig.QUERY_CONFIRMATION}" to confirm, anything else to cancel.')
                        if reply.content != GPTConfig.QUERY_CONFIRMATION:
                            return await interaction.followup.send("Cancelled action.", ephemeral=False)
                        
                        farewell = await gpt.stop(interaction, history, save.value)
                        
                        await interaction.followup.send(farewell, ephemeral=False)
<<<<<<< HEAD
                        self.client.delete_conversation(interaction.user, name)
                        self.client.set_default_conversation(interaction.user, None, True)
=======
                        self.client.delete_conversation(member, name)
                        self.client.set_default_conversation(member, None)
>>>>>>> c035ecf8
                    else:
                        await interaction.followup.send(GPTErrors.ConversationErrors.NO_CONVO_WITH_NAME, ephemeral=False)
            except GPTExceptions.CannotDeleteThread as e:
                return await interaction.response.send_message(e.args[0])
            
        # checks because app_commands cannot use normal ones.
        if isinstance(convo := self.client.get_user_conversation(member, name), GPTChat.GPTChat):
            return await func(convo)
        await interaction.response.send_message(GPTErrors.ConversationErrors.NO_CONVO, ephemeral=False)

    @discord.app_commands.command(name="generate", description="Create an image with specified parameters.")
    @discord.app_commands.describe(prompt=f"The keyword you want {GPTConfig.BOT_NAME} to describe.", resolution="Resolution of the final image.", save_to="What chat you want to save the image history too. (For exporting)")
    @discord.app_commands.choices(resolution=[
        discord.app_commands.Choice(name="256x256", value="256x256"),
        discord.app_commands.Choice(name="512x512", value="512x512"),
        discord.app_commands.Choice(name="1024x1024", value="1024x1024")
    ]) 
    async def image_generate(self, interaction: discord.Interaction, prompt: str, resolution: str, save_to: Union[None, str]=None):
        member: discord.Member = self.client.assure_class_is_value(interaction.user, discord.Member)
        save_to = self.client.manage_defaults(member, save_to)
        r = GPTErrors.GENERIC_ERROR

        try:
            await interaction.response.defer(ephemeral=True, thinking=True)

            if resolution in ["256x256", "512x512", "1024x1024"]:
                if isinstance(convo := self.client.get_user_conversation(member, save_to), GPTChat.GPTChat):
                    r = str(await convo.__send_query__(query_type="image", prompt=prompt, size=resolution, n=1))
                else:
                    r = GPTErrors.ConversationErrors.NO_CONVO
            else:
                r = "Incorrect resolution setting. (Must be: 256x256, 512x512, 1024x1024)"
        except Exception as e:
            r = f"Uncaught Exception: {e}"

        finally:
            return await interaction.followup.send(r, ephemeral=False)

    @discord.app_commands.command(name="info", description=f"Displays information about your current {GPTConfig.BOT_NAME} Chat.")
    @discord.app_commands.describe(name="Name of the chat you want information on.")
    async def get_info(self, interaction: discord.Interaction, name: Union[None, str]=None):
        member: discord.Member = self.client.assure_class_is_value(interaction.user, discord.Member)
        name = self.client.manage_defaults(member, name)
        if isinstance(convo := self.client.get_user_conversation(member, name), GPTChat.GPTChat) and self.client.application:

            uptime_delta = self.client.get_uptime()
            returned_embed = discord.Embed(title=f"{name if name != '0' else 'Conversation'} Information")

            returned_embed.add_field(name="Started At", value=str(convo.time), inline=False)
            returned_embed.add_field(name="Used Tokens", value=f"{str(convo.tokens)}", inline=False)
            returned_embed.add_field(name="Chat Length", value=str(len(convo.chat_history)), inline=False)
            returned_embed.add_field(name="Chat History ID", value=str(convo.hid), inline=False)
            returned_embed.add_field(name="Chat ID", value=str(convo.display_name), inline=False)
            returned_embed.add_field(name=f"{self.client.application.name} Uptime", value=f"{uptime_delta.days} Days ({uptime_delta})", inline=False)
            returned_embed.add_field(name=f"{self.client.application.name} Version", value=f"{GPTConfig.VERSION}", inline=False)
            
            returned_embed.color = discord.Colour.purple()

            return await interaction.response.send_message(embed=returned_embed, ephemeral=False)
        
        await interaction.response.send_message(GPTErrors.ConversationErrors.NO_CONVO, ephemeral=False)  

    @discord.app_commands.command(name="switch", description="Changes your default chat. This is a convenience command.")
    @discord.app_commands.describe(name="Name of the chat you want to switch to.")
    async def switch_default(self, interaction: discord.Interaction, name: Union[None, str]=None):
        member: discord.Member = self.client.assure_class_is_value(interaction.user, discord.Member)
        name = self.client.manage_defaults(member, name)
        await interaction.response.send_message(f"Switched default chat to: {name} (The name will not change or be set to default if the chat does not exist)" if name else f"You do not have any {GPTConfig.BOT_NAME} conversations.")

async def setup(client):
    await client.add_cog(gpt(client))<|MERGE_RESOLUTION|>--- conflicted
+++ resolved
@@ -10,15 +10,6 @@
         discord.app_commands.Choice(name="No", value="n")
 ]
 
-<<<<<<< HEAD
-def in_correct_channel(interaction: discord.Interaction) -> bool:
-    return bool(interaction.channel) == True and bool(interaction.channel.guild if interaction.channel else False) and interaction.channel.type in GPTConfig.ALLOWED_INTERACTIONS # type: ignore
-
-def is_member(interaction: discord.Interaction) -> bool:
-    return isinstance(interaction.user, discord.Member)
-
-=======
->>>>>>> c035ecf8
 class gpt(commands.Cog):
 
     def __init__(self, client):
@@ -30,53 +21,6 @@
                                    stream_conversation="Weather the user wants the chat to appear gradually. (Like ChatGPT)",
                                    gpt_model="The model being used for the AI (GPT 3 or GPT 4)"
     )
-<<<<<<< HEAD
-    @discord.app_commands.choices(stream_conversation=yes_no_choice, gpt_model=GPTConfig.MODEL_CHOICES, in_thread=yes_no_choice)
-    @discord.app_commands.check(in_correct_channel)
-    @discord.app_commands.check(is_member)
-    async def start(self, interaction: discord.Interaction, chat_name: Union[str, None]=None, stream_conversation: Union[str, None]=None, gpt_model: Union[str, None]=None, in_thread: Union[str, None]=None):
-        actual_model: str = str(gpt_model if isinstance(gpt_model, str) else GPTConfig.DEFAULT_GPT_MODEL)
-
-        async def command():
-            try:
-                
-                actual_choice = True if stream_conversation == "y" else False
-                actual_name = chat_name if chat_name else f"{datetime.datetime.now()}-{interaction.user.display_name}"
-                chats = self.client.get_user_conversation(interaction.user.id, None, True)
-                name = chat_name if chat_name else f"{interaction.user.name}-{len(chats) if isinstance(chats, dict) else '0'}"
-                chat_thread: Union[discord.Thread, None] = None
-
-                # Error Checking
-
-                if len(actual_name) > 39:
-                    return await interaction.response.send_message("The name of your chat must be less than 40 characters.", ephemeral=False)
-                elif isinstance(chats, dict) and name in list(chats):
-                    return await interaction.response.send_message(GPTErrors.ConversationErrors.HAS_CONVO, ephemeral=False)
-                elif isinstance(chats, dict) and len(chats) > GPTConfig.CHATS_LIMIT:
-                    return await interaction.response.send_message(GPTErrors.ConversationErrors.CONVO_LIMIT, ephemeral=False)
-                
-                # Actual Code
-
-
-                if interaction.channel and interaction.channel.type == discord.ChannelType.text and in_thread == "y":
-                    chat_thread = await interaction.channel.create_thread(name=name, message=None, auto_archive_duration=1440, type=discord.ChannelType.private_thread, reason=f"{interaction.user.id} created a private DeveloperJoe Thread.", invitable=True, slowmode_delay=None) # type: ignore
-                    await chat_thread.add_user(interaction.user)
-                    await chat_thread.send(f"{interaction.user.mention} Here I am! Feel free to chat privately with me here. I am still processing your chat request. So please wait a few moments.")
-
-                convo = GPTChat.GPTChat(self.client, interaction.user, actual_name, name, actual_model, chat_thread)
-                convo.stream = actual_choice
-
-                await interaction.response.defer(ephemeral=False, thinking=True)
-                await interaction.followup.send(f"{await convo.start()}\n\n*Conversation Name — {name} | Model — {actual_model} | Thread — {chat_thread.name if chat_thread else 'No thread made.'}*", ephemeral=False)
-
-                self.client.add_conversation(interaction.user, name, convo)
-                self.client.set_default_conversation(interaction.user, name)
-
-            except Exception as e:
-                await self.client.send_debug_message(interaction, e, self.__cog_name__)
-        
-        if self.client.get_user_has_permission(interaction.user, actual_model) and interaction.channel: # type: ignore
-=======
     @discord.app_commands.choices(stream_conversation=yes_no_choice, gpt_model=GPTConfig.MODEL_CHOICES, in_thread=yes_no_choice, speak_reply=yes_no_choice)
     async def start(self, interaction: discord.Interaction, chat_name: Union[str, None]=None, stream_conversation: Union[str, None]=None, gpt_model: Union[str, None]=None, in_thread: Union[str, None]=None, speak_reply: Union[str, None]=None):
         
@@ -119,18 +63,12 @@
             self.client.set_default_conversation(member, name)
     
         if self.client.get_user_has_permission(member, actual_model) and interaction.channel:
->>>>>>> c035ecf8
             return await command()
         await interaction.response.send_message(GPTErrors.ModelErrors.MODEL_LOCKED)
         
     @discord.app_commands.command(name="ask", description=f"Ask {GPTConfig.BOT_NAME} a question.")
     @discord.app_commands.describe(message=f"The query you want to send {GPTConfig.BOT_NAME}", name="The name of the chat you want to interact with. If no name is provided, it will use the default first chat name (Literal number 0)", stream="Weather or not you want the chat to appear overtime.")
     @discord.app_commands.choices(stream=yes_no_choice)
-<<<<<<< HEAD
-    @discord.app_commands.check(in_correct_channel)
-    @discord.app_commands.check(is_member)
-=======
->>>>>>> c035ecf8
     async def ask(self, interaction: discord.Interaction, message: str, name: Union[None, str]=None, stream: Union[str, None]=None):
             try:
                 member: discord.Member = self.client.assure_class_is_value(interaction.user, discord.Member)
@@ -211,11 +149,7 @@
             try:
                 with GPTHistory.GPTHistory() as history:
         
-<<<<<<< HEAD
-                    if self.client.get_user_conversation(interaction.user.id, name, True):
-=======
                     if self.client.get_all_user_conversations(member):
->>>>>>> c035ecf8
                         reply = await self.client.get_confirmation(interaction, f'Are you sure you want to end {name}? (Send reply within {GPTConfig.QUERY_TIMEOUT} seconds, and "{GPTConfig.QUERY_CONFIRMATION}" to confirm, anything else to cancel.')
                         if reply.content != GPTConfig.QUERY_CONFIRMATION:
                             return await interaction.followup.send("Cancelled action.", ephemeral=False)
@@ -223,13 +157,8 @@
                         farewell = await gpt.stop(interaction, history, save.value)
                         
                         await interaction.followup.send(farewell, ephemeral=False)
-<<<<<<< HEAD
-                        self.client.delete_conversation(interaction.user, name)
-                        self.client.set_default_conversation(interaction.user, None, True)
-=======
                         self.client.delete_conversation(member, name)
                         self.client.set_default_conversation(member, None)
->>>>>>> c035ecf8
                     else:
                         await interaction.followup.send(GPTErrors.ConversationErrors.NO_CONVO_WITH_NAME, ephemeral=False)
             except GPTExceptions.CannotDeleteThread as e:
