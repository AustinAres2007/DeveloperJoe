import discord

from discord.ext import commands
from joe import DevJoe
from typing import Union, AsyncGenerator
from objects import GPTConfig, GPTChat, GPTErrors, GPTModelRules

class listeners(commands.Cog):
    def __init__(self, client: DevJoe):
        self.client: DevJoe = client
        print(f"{self.__cog_name__} Loaded")

    @commands.Cog.listener()
    async def on_message(self, message: discord.Message):   
        try:
<<<<<<< HEAD
            if isinstance(convo := self.client.get_default_conversation(message.author), GPTChat.GPTChat) and message.guild:
                if self.client.get_user_has_permission(message.guild.get_member(message.author.id), convo.model):
                    thread: Union[discord.Thread, None] = discord.utils.get(message.guild.threads, id=message.channel.id) 
                    content: str = message.content
                    has_private_thread = thread and thread.is_private()
                    if has_private_thread and convo.is_processing != True:
                        
                        header_text = f'{convo.display_name} | {convo.model}'

                        if convo.stream == True:
                            msg: list[discord.Message] = [await message.channel.send("Asking...")]
                            streamed_reply: AsyncGenerator = convo.ask_stream(content)
                            full_message = f"## {header_text}\n\n"
                            sendable_portion = "<>"
                            ind, start_message_at = 0, 0
=======
            if self.client.application and message.author.id != self.client.application.id:
                member: discord.Member = self.client.assure_class_is_value(message.author, discord.Member)
                if isinstance(convo := self.client.get_default_conversation(member), GPTChat.GPTChat) and message.guild:
                    if self.client.get_user_has_permission(message.guild.get_member(member.id), convo.model):
                        thread: Union[discord.Thread, None] = discord.utils.get(message.guild.threads, id=message.channel.id) 
                        content: str = message.content
                        has_private_thread = thread and thread.is_private()
                        if has_private_thread and convo.is_processing != True:
>>>>>>> c035ecf8
                            
                            header_text = f'{convo.display_name} | {convo.model}'

                            if convo.stream == True:
                                msg: list[discord.Message] = [await message.channel.send("Asking...")]
                                streamed_reply: AsyncGenerator = convo.ask_stream(content)
                                full_message = f"## {header_text}\n\n"
                                sendable_portion = "<>"
                                ind, start_message_at = 0, 0
                                
                                # enumerate is not compatible with async syntax. There are some external modules that can do just that. But I do not want to rely on those.
                                async for token in streamed_reply:
                                    ind += 1
                                    full_message += token
                                    sendable_portion = full_message[start_message_at * GPTConfig.CHARACTER_LIMIT:((start_message_at + 1) * GPTConfig.CHARACTER_LIMIT)]

                                    if len(full_message) and len(full_message) >= (start_message_at + 1) * GPTConfig.CHARACTER_LIMIT:
                                        await msg[-1].edit(content=sendable_portion)
                                        msg.append(await msg[-1].channel.send(":)"))

                                    start_message_at = len(full_message) // GPTConfig.CHARACTER_LIMIT

                                    if ind and ind % GPTConfig.STREAM_UPDATE_MESSAGE_FREQUENCY == 0:
                                        await msg[-1].edit(content=sendable_portion)
                                else:
                                    return await msg[-1].edit(content=sendable_portion)

<<<<<<< HEAD
                        final_reply = f"## {header_text}\n\n{await convo.ask(content)}"
                        await message.channel.send(final_reply)
                    
                    elif has_private_thread and convo.is_processing == True:
                        await message.channel.send(f"{self.client.application.name} is still processing your last request.") # type: ignore
                else:
                    await message.channel.send(GPTErrors.ModelErrors.MODEL_LOCKED)
=======
                            final_reply = f"## {header_text}\n\n{await convo.ask(content)}"
                            await message.channel.send(final_reply)
                        
                        elif has_private_thread and convo.is_processing == True:
                            await message.channel.send(f"{GPTConfig.BOT_NAME} is still processing your last request.")
                    else:
                        await message.channel.send(GPTErrors.ModelErrors.MODEL_LOCKED)
>>>>>>> c035ecf8
        except Exception as e:
            await message.channel.send(str(e))

    @commands.Cog.listener()
    async def on_guild_join(self, guild: discord.Guild):
        if system := guild.system_channel:
            #[await system.send(self.client.WELCOME_TEXT[GPTConfig.CHARACTER_LIMIT * (t - 1) : GPTConfig.CHARACTER_LIMIT * t]) for t in range(1, ceil(len(self.client.WELCOME_TEXT) / GPTConfig.CHARACTER_LIMIT) + 1)]
            await system.send(file=self.client.to_file(self.client.WELCOME_TEXT, "welcome.md"))
        if owner := guild.owner:
            #[await owner.send(self.client.ADMIN_TEXT[GPTConfig.CHARACTER_LIMIT * t:]) for t in range(ceil(len(self.client.ADMIN_TEXT) / GPTConfig.CHARACTER_LIMIT))]
            await owner.send(file=self.client.to_file(self.client.ADMIN_TEXT, "admin-introduction.md"))

        with GPTModelRules.GPTModelRules(guild) as _:
            ...

    @commands.Cog.listener()
    async def on_voice_state_update(self, member: discord.Member, _before: discord.VoiceState, after: discord.VoiceState):
        if convos := self.client.get_all_user_conversations(member):
            [setattr(convo, "voice", after.channel) for convo in convos.values() if convo.type == GPTChat.GPTTypes.voice]
        
        # DebugCode:
        # print(self.client.get_user_voice_conversation(member, "navidrohim-0"))

        

async def setup(client: DevJoe):
    await client.add_cog(listeners(client))<|MERGE_RESOLUTION|>--- conflicted
+++ resolved
@@ -13,23 +13,6 @@
     @commands.Cog.listener()
     async def on_message(self, message: discord.Message):   
         try:
-<<<<<<< HEAD
-            if isinstance(convo := self.client.get_default_conversation(message.author), GPTChat.GPTChat) and message.guild:
-                if self.client.get_user_has_permission(message.guild.get_member(message.author.id), convo.model):
-                    thread: Union[discord.Thread, None] = discord.utils.get(message.guild.threads, id=message.channel.id) 
-                    content: str = message.content
-                    has_private_thread = thread and thread.is_private()
-                    if has_private_thread and convo.is_processing != True:
-                        
-                        header_text = f'{convo.display_name} | {convo.model}'
-
-                        if convo.stream == True:
-                            msg: list[discord.Message] = [await message.channel.send("Asking...")]
-                            streamed_reply: AsyncGenerator = convo.ask_stream(content)
-                            full_message = f"## {header_text}\n\n"
-                            sendable_portion = "<>"
-                            ind, start_message_at = 0, 0
-=======
             if self.client.application and message.author.id != self.client.application.id:
                 member: discord.Member = self.client.assure_class_is_value(message.author, discord.Member)
                 if isinstance(convo := self.client.get_default_conversation(member), GPTChat.GPTChat) and message.guild:
@@ -38,7 +21,6 @@
                         content: str = message.content
                         has_private_thread = thread and thread.is_private()
                         if has_private_thread and convo.is_processing != True:
->>>>>>> c035ecf8
                             
                             header_text = f'{convo.display_name} | {convo.model}'
 
@@ -66,15 +48,6 @@
                                 else:
                                     return await msg[-1].edit(content=sendable_portion)
 
-<<<<<<< HEAD
-                        final_reply = f"## {header_text}\n\n{await convo.ask(content)}"
-                        await message.channel.send(final_reply)
-                    
-                    elif has_private_thread and convo.is_processing == True:
-                        await message.channel.send(f"{self.client.application.name} is still processing your last request.") # type: ignore
-                else:
-                    await message.channel.send(GPTErrors.ModelErrors.MODEL_LOCKED)
-=======
                             final_reply = f"## {header_text}\n\n{await convo.ask(content)}"
                             await message.channel.send(final_reply)
                         
@@ -82,7 +55,6 @@
                             await message.channel.send(f"{GPTConfig.BOT_NAME} is still processing your last request.")
                     else:
                         await message.channel.send(GPTErrors.ModelErrors.MODEL_LOCKED)
->>>>>>> c035ecf8
         except Exception as e:
             await message.channel.send(str(e))
 
